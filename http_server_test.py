--- conflicted
+++ resolved
@@ -436,7 +436,6 @@
             ]
         )
 
-<<<<<<< HEAD
         append_report(
             "Evict Test: Set Expiry",
             command=cmd_expiry,
@@ -449,10 +448,7 @@
             status_line="HTTP/1.1 200 OK"
         )
 
-        self.assertEqual("0", response)
-=======
-        self.assertEqual("Removed expired records.\nRecords in cache: 0", cmd)
->>>>>>> 74066ad1
+        self.assertEqual("Removed expired records.\nRecords in cache: 0", response)
 
     def test_304_with_etag_and_ims_from_cache(self):
         """Request with ETag or IMS that matches cached entry should return 304 and X-Cache: HIT."""
