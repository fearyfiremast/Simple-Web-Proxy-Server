"""A module to manage threading for the HTTP server."""

import logging
import socket
import threading
from cache_utils import Cache

# Project imports
from message_utils import handle_request, create_503_response

MAX_THREAD_COUNT = 16
SOCKET_THREADS = []
SOCKET_THREADS_LOCK = threading.Lock()

CONNECTION_TIMEOUT = None  # seconds


logger = logging.getLogger(__name__)


def initialize_socket_thread(conn: socket.socket, addr, cache : Cache):
    """
    Function is repsonsible for dispatching threads. If the number of active threads is less than
    MAX_THREAD_COUNT then the thread is added to an array started.
    Otherwise the socket is closed and no thread is created.\n

    Args:
        conn (socket.socket): A newly accepted socket object
        addr: tuple that contains the clients ip and port number
    """
    # Lock THREADS_LOCK list before checking capacity and appending thread
    with SOCKET_THREADS_LOCK:
        if len(SOCKET_THREADS) >= MAX_THREAD_COUNT:
            # Threads at capacity, send a 503 response
            try:
                response = create_503_response()
                try:
                    conn.sendall(response)
                except (BrokenPipeError, ConnectionResetError, OSError, socket.timeout):
                    pass
                try:
                    conn.shutdown(socket.SHUT_WR)
                except OSError:
                    pass
                try:
                    # Drain any remaining client data, then close
                    conn.settimeout(0.2)
                    while True:
                        try:
                            if not conn.recv(1024):
                                break
                        except socket.timeout:
                            break
                        except OSError:
                            break
                finally:
                    try:
                        conn.close()
                    except OSError:
                        pass
            finally:
                logger.warning(
                    "Thread limit reached, responded 503 Service Unavailable"
                )
            return

        # Thread creation.
        t = threading.Thread(target=thread_socket_main, args=(conn, addr, cache))
        SOCKET_THREADS.append(t)

    # Start the thread outside of the lock
    logger.debug("Starting new thread for connection from %s", addr)
    t.start()
    # print the id of the started thread
    logger.debug(
        "Thread (id: %s) started. Active threads: %s", t.ident, len(SOCKET_THREADS)
    )
    return


def thread_socket_main(conn: socket.socket, addr, cache : Cache):
    """Function is spun up for each active thread. Handles HTTP server send and receive.\n

    Args:
        conn (socket.socket): A newly accepted socket object
        addr: tuple that contains the clients ip and port number
    """
<<<<<<< HEAD
    print(f"thread_socket_main: Connected by {addr}", flush=True)
    with conn:
        request = b""
        while True:
            # Read request data until the end of headers
            while b"\r\n\r\n" not in request:
                data = conn.recv(1024)
                if not data:
                    break
                request += data
            if not request:
                break
            response = handle_request(request, cache)
            conn.sendall(response)
=======
    logger.info(
        "Started thread (id: %s) handling connection from %s",
        threading.current_thread().ident,
        addr,
    )
    # Using try, finally block to ensure the thread is always removed
    # from SOCKET_THREADS exactly once on exit.
    try:
        with conn:
            # protect recv/send from blocking forever under load
            try:
                conn.settimeout(CONNECTION_TIMEOUT)
            except OSError:
                # ignore if setting timeout fails for any reason
                pass

>>>>>>> 4552670c
            request = b""
            while True:
                # Read request data until the end of headers
                while b"\r\n\r\n" not in request:
                    try:
                        data = conn.recv(1024)
                    except socket.timeout:
                        logger.debug(
                            "Receive timeout from %s, closing connection", addr
                        )
                        data = b""
                    except OSError as e:
                        logger.debug("Recv failed for %s: %s", addr, e)
                        data = b""

                    if not data:
                        break
                    request += data
                if not request:
                    break

                response = handle_request(request)
                try:
                    conn.sendall(response)
                except (
                    BrokenPipeError,
                    ConnectionResetError,
                    OSError,
                    socket.timeout,
                ) as e:
                    logger.debug("Send failed for %s: %s", addr, e)
                    break

                # If the application promised to close the connection, do so immediately
                # to avoid leaving the client or server waiting for the other side to close.
                try:
                    should_close = b"connection: close" in response.lower()
                except TypeError:
                    should_close = True

                if should_close:
                    logger.debug("Response asked to close connection for %s", addr)
                    # Perform a graceful half-close to avoid RST on clients like ab
                    try:
                        conn.shutdown(socket.SHUT_WR)
                    except OSError:
                        pass

                    # Drain any remaining client data, then close
                    conn.settimeout(0.2)
                    while True:
                        try:
                            if not conn.recv(1024):
                                break
                        except socket.timeout:
                            break
                        except OSError:
                            break
                    break

                # could eventually support possible pipelined/multiple requests on same connection
                request = b""
    finally:
        logger.debug("Thread for %s cleaning up and terminating", addr)
        with SOCKET_THREADS_LOCK:
            try:
                SOCKET_THREADS.remove(threading.current_thread())
            except ValueError:
                logger.warning(
                    "Error attempting to remove socket thread: thread not found in active thread list"
                )

    # print the id of the terminated thread
    logger.info(
        "Terminated thread (id: %s). Number of active threads: %s",
        threading.current_thread().ident,
        len(SOCKET_THREADS),
    )
    return<|MERGE_RESOLUTION|>--- conflicted
+++ resolved
@@ -85,22 +85,6 @@
         conn (socket.socket): A newly accepted socket object
         addr: tuple that contains the clients ip and port number
     """
-<<<<<<< HEAD
-    print(f"thread_socket_main: Connected by {addr}", flush=True)
-    with conn:
-        request = b""
-        while True:
-            # Read request data until the end of headers
-            while b"\r\n\r\n" not in request:
-                data = conn.recv(1024)
-                if not data:
-                    break
-                request += data
-            if not request:
-                break
-            response = handle_request(request, cache)
-            conn.sendall(response)
-=======
     logger.info(
         "Started thread (id: %s) handling connection from %s",
         threading.current_thread().ident,
@@ -117,7 +101,6 @@
                 # ignore if setting timeout fails for any reason
                 pass
 
->>>>>>> 4552670c
             request = b""
             while True:
                 # Read request data until the end of headers
@@ -139,7 +122,7 @@
                 if not request:
                     break
 
-                response = handle_request(request)
+                response = handle_request(request, cache)
                 try:
                     conn.sendall(response)
                 except (
